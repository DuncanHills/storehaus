/*
 * Copyright 2014 Twitter inc.
 *
 *    Licensed under the Apache License, Version 2.0 (the "License");
 *    you may not use this file except in compliance with the License.
 *    You may obtain a copy of the License at
 *
 *        http://www.apache.org/licenses/LICENSE-2.0
 *
 *    Unless required by applicable law or agreed to in writing, software
 *    distributed under the License is distributed on an "AS IS" BASIS,
 *    WITHOUT WARRANTIES OR CONDITIONS OF ANY KIND, either express or implied.
 *    See the License for the specific language governing permissions and
 *    limitations under the License.
 */

package storehaus

import sbt._
import Keys._
import spray.boilerplate.BoilerplatePlugin.Boilerplate
import com.typesafe.tools.mima.plugin.MimaPlugin.mimaDefaultSettings
import com.typesafe.tools.mima.plugin.MimaKeys.previousArtifact
import sbtassembly.Plugin._
import AssemblyKeys._


object StorehausBuild extends Build {
  def withCross(dep: ModuleID) =
    dep cross CrossVersion.binaryMapped {
      case version if version startsWith "2.10" => "2.10" // TODO: hack because sbt is broken
      case x => x
    }
  val extraSettings =
    Project.defaultSettings ++ Boilerplate.settings ++ assemblySettings ++ mimaDefaultSettings

  def ciSettings: Seq[Project.Setting[_]] =
    if (sys.env.getOrElse("TRAVIS", "false").toBoolean) Seq(
      ivyLoggingLevel := UpdateLogging.Quiet,
      logLevel in Global := Level.Warn,
      logLevel in Compile := Level.Warn,
      logLevel in Test := Level.Info
    ) else Seq.empty[Project.Setting[_]]

  val testCleanup = Seq(
    testOptions in Test += Tests.Cleanup { loader =>
      val c = loader.loadClass("com.twitter.storehaus.testing.Cleanup$")
      c.getMethod("cleanup").invoke(c.getField("MODULE$").get(c))
    }
  )

  val sharedSettings = extraSettings ++ ciSettings ++ Seq(
    organization := "com.twitter",
    scalaVersion := "2.10.5",
    version := "0.11.0",
    crossScalaVersions := Seq("2.10.5"),
    javacOptions ++= Seq("-source", "1.6", "-target", "1.6"),
    javacOptions in doc := Seq("-source", "1.6"),
    libraryDependencies += "org.scalatest" %% "scalatest" % scalatestVersion % "test",
    resolvers ++= Seq(
      Opts.resolver.sonatypeSnapshots,
      Opts.resolver.sonatypeReleases,
      "Conjars Repository" at "http://conjars.org/repo"
    ),
    parallelExecution in Test := true,
    scalacOptions ++= Seq(Opts.compile.unchecked, Opts.compile.deprecation),

    // Publishing options:
    publishMavenStyle := true,
    publishArtifact in Test := false,
    pomIncludeRepository := { x => false },
    publishTo <<= version { v =>
      Some(if (v.trim.toUpperCase.endsWith("SNAPSHOT")) Opts.resolver.sonatypeSnapshots
           else Opts.resolver.sonatypeStaging)
    },
    pomExtra := (
      <url>https://github.com/twitter/storehaus</url>
      <licenses>
        <license>
          <name>Apache 2</name>
          <url>http://www.apache.org/licenses/LICENSE-2.0.txt</url>
          <distribution>repo</distribution>
          <comments>A business-friendly OSS license</comments>
        </license>
      </licenses>
      <scm>
        <url>git@github.com:twitter/storehaus.git</url>
        <connection>scm:git:git@github.com:twitter/storehaus.git</connection>
      </scm>
      <developers>
        <developer>
          <id>oscar</id>
          <name>Oscar Boykin</name>
          <url>http://twitter.com/posco</url>
        </developer>
        <developer>
          <id>sritchie</id>
          <name>Sam Ritchie</name>
          <url>http://twitter.com/sritchie</url>
        </developer>
      </developers>)
  )

  /**
    * This returns the youngest jar we released that is compatible with
    * the current.
    */
  val unreleasedModules = Set[String]()

  def youngestForwardCompatible(subProj: String) =
    Some(subProj)
      .filterNot(unreleasedModules.contains(_))
      .map { s => "com.twitter" % ("storehaus-" + s + "_2.10") % "0.11.0" }

  val algebirdVersion = "0.10.0"
  val bijectionVersion = "0.8.0"
  val utilVersion = "6.22.0"
  val scaldingVersion = "0.14.0"
  val finagleVersion = "6.22.0"
  val scalatestVersion = "2.2.4"
  val specs2Version = "1.13"
  lazy val storehaus = Project(
    id = "storehaus",
    base = file("."),
    settings = sharedSettings ++ DocGen.publishSettings
    ).settings(
    test := { },
    publish := { }, // skip publishing for this root project.
    publishLocal := { }
  ).aggregate(
    storehausCache,
    storehausCore,
    storehausAlgebra,
    storehausMemcache,
    storehausMySQL,
    storehausRedis,
    storehausHBase,
    storehausDynamoDB,
    storehausLevelDB,
    storehausKafka,
    storehausKafka08,
    storehausMongoDB,
    storehausElastic,
    storehausHttp,
    storehausTesting
  )

  def module(name: String) = {
    val id = "storehaus-%s".format(name)
    Project(id = id, base = file(id), settings = sharedSettings ++ testCleanup ++ Seq(
      Keys.name := id,
      previousArtifact := youngestForwardCompatible(name))
    ).dependsOn(storehausTesting % "test->test")
  }

  lazy val storehausCache = module("cache").settings(
    libraryDependencies += "com.twitter" %% "algebird-core" % algebirdVersion,
    libraryDependencies += withCross("com.twitter" %% "util-core" % utilVersion)
  )

  lazy val storehausCore = module("core").settings(
    libraryDependencies ++= Seq(
      withCross("com.twitter" %% "util-core" % utilVersion % "provided"),
      "com.twitter" %% "bijection-core" % bijectionVersion,
      "com.twitter" %% "bijection-util" % bijectionVersion
    )
  ).dependsOn(storehausCache %  "test->test;compile->compile")

  lazy val storehausAlgebra = module("algebra").settings(
    libraryDependencies += "com.twitter" %% "algebird-core" % algebirdVersion,
    libraryDependencies += "com.twitter" %% "algebird-util" % algebirdVersion,
    libraryDependencies += "com.twitter" %% "algebird-bijection" % algebirdVersion,
    libraryDependencies += "com.twitter" %% "scalding-date" % scaldingVersion
  ).dependsOn(storehausCore % "test->test;compile->compile")

  lazy val storehausMemcache = module("memcache").settings(
    libraryDependencies ++= Seq(
      "com.twitter" %% "algebird-core" % algebirdVersion,
      "com.twitter" %% "bijection-core" % bijectionVersion,
      "com.twitter" %% "bijection-netty" % bijectionVersion,
      "com.twitter" %% "finagle-memcached" % finagleVersion excludeAll(
        // we don't use this and its not on maven central.
        ExclusionRule("com.twitter.common.zookeeper"),
        ExclusionRule("com.twitter.common")
        )
    )
  ).dependsOn(storehausAlgebra % "test->test;compile->compile")

  lazy val storehausMySQL = module("mysql").settings(
    libraryDependencies += "com.twitter" %% "finagle-mysql" % finagleVersion
  ).dependsOn(storehausAlgebra % "test->test;compile->compile")

  lazy val storehausRedis = module("redis").settings(
    libraryDependencies ++= Seq (
      "com.twitter" %% "bijection-core" % bijectionVersion,
      "com.twitter" %% "bijection-netty" % bijectionVersion,
      "com.twitter" %% "finagle-redis" % finagleVersion
    ),
    // we don't want various tests clobbering each others keys
    parallelExecution in Test := false
  ).dependsOn(storehausAlgebra % "test->test;compile->compile")

  lazy val storehausHBase = module("hbase").settings(
    libraryDependencies ++= Seq(
      "com.twitter" %% "algebird-core" % algebirdVersion,
      "com.twitter" %% "bijection-core" % bijectionVersion,
      "com.twitter" %% "bijection-hbase" % bijectionVersion ,
      "org.hbase" % "asynchbase" % "1.4.1" % "provided->default" intransitive(),
      "com.stumbleupon" % "async" % "1.4.0" % "provided->default" intransitive(),
      "org.apache.hbase" % "hbase" % "0.94.6" % "provided->default" classifier "tests" classifier "",
      "org.apache.hadoop" % "hadoop-core" % "1.2.0" % "provided->default",
      "org.apache.hadoop" % "hadoop-test" % "1.2.0" % "test"
    ),
    parallelExecution in Test := false
  ).dependsOn(storehausAlgebra % "test->test;compile->compile")

  lazy val storehausDynamoDB = module("dynamodb").settings(
    libraryDependencies ++= Seq(
      "com.twitter" %% "algebird-core" % algebirdVersion,
      "com.twitter" %% "bijection-core" % bijectionVersion,
      "com.twitter" %% "bijection-hbase" % bijectionVersion ,
      "com.amazonaws" % "aws-java-sdk" % "1.5.7"
      ////use alternator for local testing
      //"com.michelboudreau" % "alternator" % "0.6.4" % "test"
    ),
    parallelExecution in Test := false
  ).dependsOn(storehausAlgebra % "test->test;compile->compile")

  lazy val storehausLevelDB = module("leveldb").settings(
    libraryDependencies +=
      "org.fusesource.leveldbjni" % "leveldbjni-all" % "1.8",
    parallelExecution in Test := false,
    // workaround because of how sbt handles native libraries
    // http://stackoverflow.com/questions/19425613/unsatisfiedlinkerror-with-native-library-under-sbt
    testOptions in Test := Seq(),
    fork in Test := true
  ).dependsOn(storehausCore % "test->test;compile->compile")

  lazy val storehausKafka = module("kafka").settings(
    libraryDependencies ++= Seq (
      "com.twitter" %% "bijection-core" % bijectionVersion,
      "com.twitter" %% "bijection-avro" % bijectionVersion,
<<<<<<< HEAD
      "com.twitter" % "kafka_2.9.2" % "0.7.0" % "provided" excludeAll(
        ExclusionRule("com.sun.jdmk", "jmxtools"),
        ExclusionRule("com.sun.jmx", "jmxri"),
        ExclusionRule("javax.jms", "jms")
      )
=======
      "com.twitter"%"kafka_2.9.2"%"0.7.0" % "provided" excludeAll(
        ExclusionRule("com.sun.jdmk","jmxtools"),
        ExclusionRule( "com.sun.jmx","jmxri"),
        ExclusionRule( "javax.jms","jms")
        ),
      "org.specs2" %% "specs2" % specs2Version % "test"
>>>>>>> 97ae6d03
    ),
    // we don't want various tests clobbering each others keys
    parallelExecution in Test := false
  ).dependsOn(storehausCore % "test->test;compile->compile")

  lazy val storehausKafka08 = module("kafka-08").settings(
    libraryDependencies ++= Seq (
      "com.twitter" %% "bijection-core" % bijectionVersion,
      "com.twitter" %% "bijection-avro" % bijectionVersion,
      "org.apache.kafka" % "kafka_2.9.2" % "0.8.0" % "provided" excludeAll(
        ExclusionRule(organization = "com.sun.jdmk"),
        ExclusionRule(organization = "com.sun.jmx"),
        ExclusionRule(organization = "javax.jms")),
      "org.specs2" %% "specs2" % specs2Version % "test"
    ),
    // we don't want various tests clobbering each others keys
    parallelExecution in Test := false
  ).dependsOn(storehausCore, storehausAlgebra % "test->test;compile->compile")

  lazy val storehausMongoDB = module("mongodb").settings(
    libraryDependencies ++= Seq(
      "com.twitter" %% "bijection-core" % bijectionVersion,
      "org.mongodb" %% "casbah" % "2.6.4"
    ),
    parallelExecution in Test := false
  ).dependsOn(storehausAlgebra % "test->test;compile->compile")

  lazy val storehausElastic = module("elasticsearch").settings(
    libraryDependencies ++= Seq (
      "org.elasticsearch" % "elasticsearch" % "0.90.9",
      "org.json4s" %% "json4s-native" % "3.2.6",
      "com.google.code.findbugs" % "jsr305" % "1.3.+",
      "com.twitter" %% "bijection-json4s" % bijectionVersion
    ),
    // we don't want various tests clobbering each others keys
    parallelExecution in Test := false
  ).dependsOn(storehausAlgebra % "test->test;compile->compile")

  val storehausTesting = Project(
    id = "storehaus-testing",
    base = file("storehaus-testing"),
    settings = sharedSettings ++ Seq(
      name := "storehaus-testing",
      previousArtifact := youngestForwardCompatible("testing"),
      libraryDependencies ++= Seq(
        "org.scalacheck" %% "scalacheck" % "1.10.0" withSources(),
        withCross("com.twitter" %% "util-core" % utilVersion)
      )
    )
  )

  lazy val storehausCaliper = module("caliper").settings(
    libraryDependencies ++= Seq("com.google.caliper" % "caliper" % "0.5-rc1",
      "com.google.code.java-allocation-instrumenter" % "java-allocation-instrumenter" % "2.0",
      "com.google.code.gson" % "gson" % "1.7.1",
      "com.twitter" %% "bijection-core" % bijectionVersion,
      "com.twitter" %% "algebird-core" % algebirdVersion
    ),
    javaOptions in run <++= (fullClasspath in Runtime) map { cp => Seq("-cp", sbt.Build.data(cp).mkString(":")) }
  ).dependsOn(storehausCore, storehausAlgebra, storehausCache)

  lazy val storehausHttp = module("http").settings(
    libraryDependencies ++= Seq(
      "com.twitter" %% "finagle-http" % finagleVersion,
      "com.twitter" %% "bijection-netty" % bijectionVersion
    )
  ).dependsOn(storehausCore)
}<|MERGE_RESOLUTION|>--- conflicted
+++ resolved
@@ -240,20 +240,12 @@
     libraryDependencies ++= Seq (
       "com.twitter" %% "bijection-core" % bijectionVersion,
       "com.twitter" %% "bijection-avro" % bijectionVersion,
-<<<<<<< HEAD
       "com.twitter" % "kafka_2.9.2" % "0.7.0" % "provided" excludeAll(
         ExclusionRule("com.sun.jdmk", "jmxtools"),
         ExclusionRule("com.sun.jmx", "jmxri"),
         ExclusionRule("javax.jms", "jms")
-      )
-=======
-      "com.twitter"%"kafka_2.9.2"%"0.7.0" % "provided" excludeAll(
-        ExclusionRule("com.sun.jdmk","jmxtools"),
-        ExclusionRule( "com.sun.jmx","jmxri"),
-        ExclusionRule( "javax.jms","jms")
-        ),
+      ),
       "org.specs2" %% "specs2" % specs2Version % "test"
->>>>>>> 97ae6d03
     ),
     // we don't want various tests clobbering each others keys
     parallelExecution in Test := false
