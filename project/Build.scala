/*
 * Copyright 2014 Twitter inc.
 *
 *    Licensed under the Apache License, Version 2.0 (the "License");
 *    you may not use this file except in compliance with the License.
 *    You may obtain a copy of the License at
 *
 *        http://www.apache.org/licenses/LICENSE-2.0
 *
 *    Unless required by applicable law or agreed to in writing, software
 *    distributed under the License is distributed on an "AS IS" BASIS,
 *    WITHOUT WARRANTIES OR CONDITIONS OF ANY KIND, either express or implied.
 *    See the License for the specific language governing permissions and
 *    limitations under the License.
 */

package storehaus

import sbt._
import Keys._
import spray.boilerplate.BoilerplatePlugin.Boilerplate
import com.typesafe.tools.mima.plugin.MimaPlugin.mimaDefaultSettings
import com.typesafe.tools.mima.plugin.MimaKeys.previousArtifact

object StorehausBuild extends Build {
  def withCross(dep: ModuleID) =
    dep cross CrossVersion.binaryMapped {
      case "2.9.3" => "2.9.2" // TODO: hack because twitter hasn't built things against 2.9.3
      case version if version startsWith "2.10" => "2.10" // TODO: hack because sbt is broken
      case x => x
    }

  def specs2Import(scalaVersion: String) = scalaVersion match {
      case version if version startsWith "2.9" => "org.specs2" %% "specs2" % "1.12.4.1" % "test"
      case version if version startsWith "2.10" => "org.specs2" %% "specs2" % "1.13" % "test"
  }
  val extraSettings =
    Project.defaultSettings ++ Boilerplate.settings ++ mimaDefaultSettings

  def ciSettings: Seq[Project.Setting[_]] =
    if (sys.env.getOrElse("TRAVIS", "false").toBoolean) Seq(
      ivyLoggingLevel := UpdateLogging.Quiet,
      logLevel in Global := Level.Warn,
      logLevel in Compile := Level.Warn,
      logLevel in Test := Level.Info
    ) else Seq.empty[Project.Setting[_]]

  val testCleanup = Seq(
    testOptions in Test += Tests.Cleanup { loader =>
      val c = loader.loadClass("com.twitter.storehaus.testing.Cleanup$")
      c.getMethod("cleanup").invoke(c.getField("MODULE$").get(c))
    }
  )

  val sharedSettings = extraSettings ++ ciSettings ++ Seq(
    organization := "com.twitter",
    scalaVersion := "2.9.3",
    version := "0.8.0",
    crossScalaVersions := Seq("2.9.3", "2.10.0"),
    javacOptions ++= Seq("-source", "1.6", "-target", "1.6"),
    javacOptions in doc := Seq("-source", "1.6"),
    libraryDependencies <+= scalaVersion(specs2Import(_)),
    resolvers ++= Seq(
      Opts.resolver.sonatypeSnapshots,
      Opts.resolver.sonatypeReleases,
      "Twitter Maven" at "http://maven.twttr.com",
      "Conjars Repository" at "http://conjars.org/repo"
    ),
    parallelExecution in Test := true,
    scalacOptions ++= Seq(Opts.compile.unchecked, Opts.compile.deprecation),

    // Publishing options:
    publishMavenStyle := true,
    publishArtifact in Test := false,
    pomIncludeRepository := { x => false },
    publishTo <<= version { v =>
      Some(if (v.trim.toUpperCase.endsWith("SNAPSHOT")) Opts.resolver.sonatypeSnapshots
           else Opts.resolver.sonatypeStaging)
    },
    pomExtra := (
      <url>https://github.com/twitter/storehaus</url>
      <licenses>
        <license>
          <name>Apache 2</name>
          <url>http://www.apache.org/licenses/LICENSE-2.0.txt</url>
          <distribution>repo</distribution>
          <comments>A business-friendly OSS license</comments>
        </license>
      </licenses>
      <scm>
        <url>git@github.com:twitter/storehaus.git</url>
        <connection>scm:git:git@github.com:twitter/storehaus.git</connection>
      </scm>
      <developers>
        <developer>
          <id>oscar</id>
          <name>Oscar Boykin</name>
          <url>http://twitter.com/posco</url>
        </developer>
        <developer>
          <id>sritchie</id>
          <name>Sam Ritchie</name>
          <url>http://twitter.com/sritchie</url>
        </developer>
      </developers>)
  )

  /**
    * This returns the youngest jar we released that is compatible with
    * the current.
    */
  val unreleasedModules = Set[String]()

  def youngestForwardCompatible(subProj: String) =
    Some(subProj)
      .filterNot(unreleasedModules.contains(_))
      .map { s => "com.twitter" % ("storehaus-" + s + "_2.9.3") % "0.8.0" }

  val algebirdVersion = "0.3.1"
  val bijectionVersion = "0.6.0"
  val utilVersion = "6.11.0"
  val scaldingVersion = "0.9.0rc4"

  lazy val storehaus = Project(
    id = "storehaus",
    base = file("."),
    settings = sharedSettings ++ DocGen.publishSettings
    ).settings(
    test := { },
    publish := { }, // skip publishing for this root project.
    publishLocal := { }
  ).aggregate(
    storehausCache,
    storehausCore,
    storehausAlgebra,
    storehausMemcache,
    storehausMySQL,
    storehausRedis,
    storehausHBase,
    storehausDynamoDB,
    storehausKafka,
<<<<<<< HEAD
    storehausElastic,
=======
    storehausMongoDB,
>>>>>>> 3d845580
    storehausTesting
  )

  def module(name: String) = {
    val id = "storehaus-%s".format(name)
    Project(id = id, base = file(id), settings = sharedSettings ++ testCleanup ++ Seq(
      Keys.name := id,
      previousArtifact := youngestForwardCompatible(name))
    ).dependsOn(storehausTesting % "test->test")
  }

  lazy val storehausCache = module("cache").settings(
    libraryDependencies += "com.twitter" %% "algebird-core" % algebirdVersion,
    libraryDependencies += withCross("com.twitter" %% "util-core" % utilVersion)
  )

  lazy val storehausCore = module("core").settings(
    libraryDependencies ++= Seq(
      withCross("com.twitter" %% "util-core" % utilVersion % "provided"),
      "com.twitter" %% "bijection-core" % bijectionVersion,
      "com.twitter" %% "bijection-util" % bijectionVersion
    )
  ).dependsOn(storehausCache %  "test->test;compile->compile")

  lazy val storehausAlgebra = module("algebra").settings(
    libraryDependencies += "com.twitter" %% "algebird-core" % algebirdVersion,
    libraryDependencies += "com.twitter" %% "algebird-util" % algebirdVersion,
    libraryDependencies += "com.twitter" %% "algebird-bijection" % algebirdVersion,
    libraryDependencies += "com.twitter" %% "scalding-date" % scaldingVersion
  ).dependsOn(storehausCore % "test->test;compile->compile")

  lazy val storehausMemcache = module("memcache").settings(
    libraryDependencies ++= Seq(
      "com.twitter" %% "algebird-core" % algebirdVersion,
      "com.twitter" %% "bijection-core" % bijectionVersion,
      "com.twitter" %% "bijection-netty" % bijectionVersion,
      Finagle.module("memcached")
    )
  ).dependsOn(storehausAlgebra % "test->test;compile->compile")

  lazy val storehausMySQL = module("mysql").settings(
    libraryDependencies += Finagle.module("mysql")
  ).dependsOn(storehausAlgebra % "test->test;compile->compile")

  lazy val storehausRedis = module("redis").settings(
    libraryDependencies ++= Seq (
      "com.twitter" %% "bijection-core" % bijectionVersion,
      "com.twitter" %% "bijection-netty" % bijectionVersion,
      Finagle.module("redis")
    ),
    // we don't want various tests clobbering each others keys
    parallelExecution in Test := false
  ).dependsOn(storehausAlgebra % "test->test;compile->compile")

  lazy val storehausHBase= module("hbase").settings(
    libraryDependencies ++= Seq(
      "com.twitter" %% "algebird-core" % algebirdVersion,
      "com.twitter" %% "bijection-core" % bijectionVersion,
      "com.twitter" %% "bijection-hbase" % bijectionVersion ,
      "org.hbase" % "asynchbase" % "1.4.1" % "provided->default" intransitive(),
      "com.stumbleupon" % "async" % "1.4.0" % "provided->default" intransitive(),
      "org.apache.hbase" % "hbase" % "0.94.6" % "provided->default" classifier "tests" classifier "",
      "org.apache.hadoop" % "hadoop-core" % "1.2.0" % "provided->default",
      "org.apache.hadoop" % "hadoop-test" % "1.2.0" % "test"
    ),
    parallelExecution in Test := false
  ).dependsOn(storehausAlgebra % "test->test;compile->compile")

  lazy val storehausDynamoDB= module("dynamodb").settings(
    libraryDependencies ++= Seq(
      "com.twitter" %% "algebird-core" % algebirdVersion,
      "com.twitter" %% "bijection-core" % bijectionVersion,
      "com.twitter" %% "bijection-hbase" % bijectionVersion ,
      "com.amazonaws" % "aws-java-sdk" % "1.5.7"
      ////use alternator for local testing
      //"com.michelboudreau" % "alternator" % "0.6.4" % "test"
    ),
    parallelExecution in Test := false
  ).dependsOn(storehausAlgebra % "test->test;compile->compile")

  lazy val storehausKafka = module("kafka").settings(
    libraryDependencies ++= Seq (
      "com.twitter" %% "bijection-core" % bijectionVersion,
      "com.twitter" %% "bijection-avro" % bijectionVersion,
      "com.twitter"%"kafka_2.9.2"%"0.7.0" excludeAll(
        ExclusionRule("com.sun.jdmk","jmxtools"),
        ExclusionRule( "com.sun.jmx","jmxri"),
        ExclusionRule( "javax.jms","jms")
        )
    ),
    // we don't want various tests clobbering each others keys
    parallelExecution in Test := false
  ).dependsOn(storehausAlgebra % "test->test;compile->compile")

<<<<<<< HEAD
  lazy val storehausElastic = module("elasticsearch").settings(
    libraryDependencies ++= Seq (
      "org.elasticsearch" % "elasticsearch" % "0.90.9",
      "org.json4s" %% "json4s-native" % "3.2.6",
      "com.google.code.findbugs" % "jsr305" % "1.3.+"
    ),
    // we don't want various tests clobbering each others keys
    parallelExecution in Test := false
  ).dependsOn(storehausAlgebra % "test->test;compile->compile")


=======
  lazy val storehausMongoDB= module("mongodb").settings(
    libraryDependencies ++= Seq(
      "com.twitter" %% "bijection-core" % bijectionVersion,
      "org.mongodb" %% "casbah" % "2.6.4"
    ),
    parallelExecution in Test := false
  ).dependsOn(storehausAlgebra % "test->test;compile->compile")

>>>>>>> 3d845580
  val storehausTesting = Project(
    id = "storehaus-testing",
    base = file("storehaus-testing"),
    settings = sharedSettings ++ Seq(
      name := "storehaus-testing",
      previousArtifact := youngestForwardCompatible("testing"),
      libraryDependencies ++= Seq("org.scalacheck" %% "scalacheck" % "1.10.0" withSources(),
        withCross("com.twitter" %% "util-core" % utilVersion))
    )
  )
}<|MERGE_RESOLUTION|>--- conflicted
+++ resolved
@@ -118,7 +118,7 @@
 
   val algebirdVersion = "0.3.1"
   val bijectionVersion = "0.6.0"
-  val utilVersion = "6.11.0"
+  val utilVersion = "6.3.7"
   val scaldingVersion = "0.9.0rc4"
 
   lazy val storehaus = Project(
@@ -139,11 +139,8 @@
     storehausHBase,
     storehausDynamoDB,
     storehausKafka,
-<<<<<<< HEAD
+    storehausMongoDB,
     storehausElastic,
-=======
-    storehausMongoDB,
->>>>>>> 3d845580
     storehausTesting
   )
 
@@ -238,7 +235,14 @@
     parallelExecution in Test := false
   ).dependsOn(storehausAlgebra % "test->test;compile->compile")
 
-<<<<<<< HEAD
+  lazy val storehausMongoDB= module("mongodb").settings(
+    libraryDependencies ++= Seq(
+      "com.twitter" %% "bijection-core" % bijectionVersion,
+      "org.mongodb" %% "casbah" % "2.6.4"
+    ),
+    parallelExecution in Test := false
+  ).dependsOn(storehausAlgebra % "test->test;compile->compile")
+
   lazy val storehausElastic = module("elasticsearch").settings(
     libraryDependencies ++= Seq (
       "org.elasticsearch" % "elasticsearch" % "0.90.9",
@@ -250,16 +254,6 @@
   ).dependsOn(storehausAlgebra % "test->test;compile->compile")
 
 
-=======
-  lazy val storehausMongoDB= module("mongodb").settings(
-    libraryDependencies ++= Seq(
-      "com.twitter" %% "bijection-core" % bijectionVersion,
-      "org.mongodb" %% "casbah" % "2.6.4"
-    ),
-    parallelExecution in Test := false
-  ).dependsOn(storehausAlgebra % "test->test;compile->compile")
-
->>>>>>> 3d845580
   val storehausTesting = Project(
     id = "storehaus-testing",
     base = file("storehaus-testing"),
