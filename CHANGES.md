--- conflicted
+++ resolved
@@ -1,14 +1,11 @@
 # Storehaus #
 
-<<<<<<< HEAD
-=======
 ### Version 0.11.1 ###
 * storehaus-memcache: pass ttl for MergeableMemcacheStore CAS calls #262
 * Upgrade Finagle and Util #265
 * Ugprade finagle-memcached to finagle-memcachedx #266
 * Elasticsearch test increase timeout #267
 
->>>>>>> dfa3b650
 ### Version 0.11.0 ###
 * Add correct String/ChannelBuffer injections #257
 * initial scalatest migration #260
