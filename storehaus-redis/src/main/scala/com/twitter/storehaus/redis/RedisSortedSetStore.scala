--- conflicted
+++ resolved
@@ -119,13 +119,8 @@
 
   /** @return a member's score or None if the member is not in the set */
   override def get(k: (ChannelBuffer, ChannelBuffer)): Future[Option[Double]] =
-<<<<<<< HEAD
     client.zScore(k._1, k._2).map(_.map(_.toDouble))
-   
-=======
-    client.zScore(k._1, k._1).map(_.map(_.toDouble))
 
->>>>>>> 560b7aa5
    /** Partitions a map of multiPut pivoted values into
     *  a two item tuple of deletes and sets, multimapped
     *  by a key computed from K1.
