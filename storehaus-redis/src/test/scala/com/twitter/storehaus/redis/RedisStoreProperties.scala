/*
 * Copyright 2013 Twitter Inc.
 *
 * Licensed under the Apache License, Version 2.0 (the "License"); you may
 * not use this file except in compliance with the License. You may obtain
 * a copy of the License at
 *
 *     http://www.apache.org/licenses/LICENSE-2.0
 *
 * Unless required by applicable law or agreed to in writing, software
 * distributed under the License is distributed on an "AS IS" BASIS,
 * WITHOUT WARRANTIES OR CONDITIONS OF ANY KIND, either express or implied.
 * See the License for the specific language governing permissions and
 * limitations under the License.
 */

package com.twitter.storehaus.redis

import com.twitter.bijection.{ Bijection, Injection }
import com.twitter.finagle.redis.Client
import com.twitter.finagle.redis.util.{ CBToString, StringToChannelBuffer }
import com.twitter.storehaus.{ FutureOps, Store }
import com.twitter.storehaus.algebra.ConvertedStore
import org.jboss.netty.buffer.ChannelBuffer
import org.scalacheck.{ Arbitrary, Properties }
<<<<<<< HEAD
import org.scalacheck.Gen.choose
=======
import org.scalacheck.Gen.{ choose, listOf1 }
>>>>>>> 7c4c8c9d
import org.scalacheck.Prop._
import scala.util.control.Exception.allCatch

object RedisStoreProperties extends Properties("RedisStore")
  with CloseableCleanup[RedisStore] {

  object Strs extends Bijection[ChannelBuffer, String] {
    override def apply(cb: ChannelBuffer) =
      CBToString(cb)
    override def invert(str: String) =
      StringToChannelBuffer(str)
  }
  
  def validPairs = listOf1(Arbitrary.arbitrary[((String, Option[String]))] suchThat {
    case (k, v) if (k.isEmpty || v.filter(_.isEmpty).isDefined) => false
    case _ => true
  })

<<<<<<< HEAD
  def baseTest[K : Arbitrary, V: Arbitrary: Equiv](store: Store[K, V], implication: List[(K, Option[V])] => Boolean)
    (put: (Store[K, V], List[(K, Option[V])]) => Unit) =
    forAll { (examples: List[(K, Option[V])]) =>
      implication(examples) ==> {
        put(store, examples)
        examples.toMap.forall { case (k, optV) =>
          store.get(k).get == optV
        }
=======
  def baseTest(store: RedisStore)
    (put: (RedisStore, List[(String, Option[String])]) => Unit) =
    forAll(validPairs) { (examples: List[(String, Option[String])]) =>
      put(store, examples)
      examples.toMap.forall { case (k, optV) =>
        store.get(Strs.invert(k)).get.map(Strs.apply) == optV
>>>>>>> 7c4c8c9d
      }
    }

  def putStoreTest[K: Arbitrary, V: Arbitrary: Equiv](store: Store[K, V], implication: List[(K, Option[V])] => Boolean) =
    baseTest(store, implication) { (s, pairs) =>
      pairs.foreach { case (k, v) => s.put((k, v)).get }
    }

  def multiPutStoreTest[K: Arbitrary, V: Arbitrary: Equiv](store: Store[K, V], implication: List[(K, Option[V])] => Boolean) =
    baseTest(store, implication) { (s, pairs) =>
      FutureOps.mapCollect(s.multiPut(pairs.toMap)).get
    }

  def storeTest(store: Store[String, String]) =
    putStoreTest(store, validPairs) && multiPutStoreTest(store, validPairs)

  val closeable: Store[String, String] = {
    val client = Client("localhost:6379")
    client.flushDB() // clean slate
    new ConvertedStore(RedisStore(client))(StringToChannelBuffer(_: String))(
      new Injection[String, ChannelBuffer] {
        def apply(a: String): ChannelBuffer = StringToChannelBuffer(a)
        def invert(b: ChannelBuffer): Option[String] = allCatch.opt(CBToString(b))
      })
  }

  property("RedisStore test") =
    storeTest(closeable)
}<|MERGE_RESOLUTION|>--- conflicted
+++ resolved
@@ -16,79 +16,55 @@
 
 package com.twitter.storehaus.redis
 
-import com.twitter.bijection.{ Bijection, Injection }
+import com.twitter.bijection.Injection
 import com.twitter.finagle.redis.Client
 import com.twitter.finagle.redis.util.{ CBToString, StringToChannelBuffer }
 import com.twitter.storehaus.{ FutureOps, Store }
 import com.twitter.storehaus.algebra.ConvertedStore
 import org.jboss.netty.buffer.ChannelBuffer
-import org.scalacheck.{ Arbitrary, Properties }
-<<<<<<< HEAD
-import org.scalacheck.Gen.choose
-=======
+import org.scalacheck.{ Arbitrary, Gen, Properties }
 import org.scalacheck.Gen.{ choose, listOf1 }
->>>>>>> 7c4c8c9d
 import org.scalacheck.Prop._
 import scala.util.control.Exception.allCatch
 
 object RedisStoreProperties extends Properties("RedisStore")
-  with CloseableCleanup[RedisStore] {
-
-  object Strs extends Bijection[ChannelBuffer, String] {
-    override def apply(cb: ChannelBuffer) =
-      CBToString(cb)
-    override def invert(str: String) =
-      StringToChannelBuffer(str)
-  }
+  with CloseableCleanup[Store[String, String]]
+  with DefaultRedisClient {
   
-  def validPairs = listOf1(Arbitrary.arbitrary[((String, Option[String]))] suchThat {
+  val validPairs = listOf1(Arbitrary.arbitrary[((String, Option[String]))] suchThat {
     case (k, v) if (k.isEmpty || v.filter(_.isEmpty).isDefined) => false
     case _ => true
   })
 
-<<<<<<< HEAD
-  def baseTest[K : Arbitrary, V: Arbitrary: Equiv](store: Store[K, V], implication: List[(K, Option[V])] => Boolean)
+  def baseTest[K : Arbitrary, V: Arbitrary: Equiv](store: Store[K, V], validPairs: Gen[List[(K, Option[V])]])
     (put: (Store[K, V], List[(K, Option[V])]) => Unit) =
-    forAll { (examples: List[(K, Option[V])]) =>
-      implication(examples) ==> {
-        put(store, examples)
-        examples.toMap.forall { case (k, optV) =>
-          store.get(k).get == optV
-        }
-=======
-  def baseTest(store: RedisStore)
-    (put: (RedisStore, List[(String, Option[String])]) => Unit) =
-    forAll(validPairs) { (examples: List[(String, Option[String])]) =>
+    forAll(validPairs) { (examples: List[(K, Option[V])]) =>
       put(store, examples)
       examples.toMap.forall { case (k, optV) =>
-        store.get(Strs.invert(k)).get.map(Strs.apply) == optV
->>>>>>> 7c4c8c9d
+        Equiv[Option[V]].equiv(store.get(k).get, optV)
       }
     }
 
-  def putStoreTest[K: Arbitrary, V: Arbitrary: Equiv](store: Store[K, V], implication: List[(K, Option[V])] => Boolean) =
-    baseTest(store, implication) { (s, pairs) =>
+  def putStoreTest[K: Arbitrary, V: Arbitrary: Equiv](store: Store[K, V],validPairs: Gen[List[(K, Option[V])]]) =
+    baseTest(store, validPairs) { (s, pairs) =>
       pairs.foreach { case (k, v) => s.put((k, v)).get }
     }
 
-  def multiPutStoreTest[K: Arbitrary, V: Arbitrary: Equiv](store: Store[K, V], implication: List[(K, Option[V])] => Boolean) =
-    baseTest(store, implication) { (s, pairs) =>
+  def multiPutStoreTest[K: Arbitrary, V: Arbitrary: Equiv](store: Store[K, V], validPairs: Gen[List[(K, Option[V])]]) =
+    baseTest(store, validPairs) { (s, pairs) =>
       FutureOps.mapCollect(s.multiPut(pairs.toMap)).get
     }
 
   def storeTest(store: Store[String, String]) =
     putStoreTest(store, validPairs) && multiPutStoreTest(store, validPairs)
 
-  val closeable: Store[String, String] = {
-    val client = Client("localhost:6379")
-    client.flushDB() // clean slate
+  val closeable =    
     new ConvertedStore(RedisStore(client))(StringToChannelBuffer(_: String))(
       new Injection[String, ChannelBuffer] {
         def apply(a: String): ChannelBuffer = StringToChannelBuffer(a)
         def invert(b: ChannelBuffer): Option[String] = allCatch.opt(CBToString(b))
       })
-  }
 
-  property("RedisStore test") =
-    storeTest(closeable)
+ property("RedisStore test") =
+   storeTest(closeable)
 }