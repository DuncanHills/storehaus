/*
 * Copyright 2013 Twitter Inc.
 *
 * Licensed under the Apache License, Version 2.0 (the "License"); you may
 * not use this file except in compliance with the License. You may obtain
 * a copy of the License at
 *
 *     http://www.apache.org/licenses/LICENSE-2.0
 *
 * Unless required by applicable law or agreed to in writing, software
 * distributed under the License is distributed on an "AS IS" BASIS,
 * WITHOUT WARRANTIES OR CONDITIONS OF ANY KIND, either express or implied.
 * See the License for the specific language governing permissions and
 * limitations under the License.
 */

package com.twitter.storehaus.mysql

import com.twitter.finagle.exp.mysql.{ Client, PreparedStatement, Result }
import com.twitter.storehaus.FutureOps
import com.twitter.storehaus.Store
<<<<<<< HEAD
import com.twitter.util.{Future, Time}
=======
import com.twitter.util.{ Await, Future }
>>>>>>> f8247cec

/**
  * @author Ruban Monu
  */

/** Factory for [[com.twitter.storehaus.mysql.MySqlStore]] instances. */
object MySqlStore {

  def apply(client: Client, table: String, kCol: String, vCol: String) = 
    new MySqlStore(client, table, kCol, vCol)
}

/**
  * Simple storehaus wrapper over finagle-mysql.
  *
  * Assumes the underlying table's key and value columns are both strings.
  * Supported MySQL column types are: BLOB, TEXT, VARCHAR.
  *
  * The finagle-mysql client is required to set the user, database and create
  * the underlying table schema prior to this class being used.
  *
  * Storehaus-mysql also works with pre-populated MySQL tables, based on the assumption that the key column picked is unique.
  * Any table columns other than the picked key and value columns are ignored during reads and writes.
  *
  * Example usage:
  * {{{
  * import com.twitter.finagle.exp.mysql.Client
  * import com.twitter.storehaus.mysql.MySqlStore
  *
  * val client = Client("localhost:3306", "storehaususer", "test1234", "storehaus_test")
  * val schema = """CREATE TABLE `storehaus-mysql-test` (
  *       `key` varchar(40) DEFAULT NULL,
  *       `value` varchar(100) DEFAULT NULL
  *     ) ENGINE=InnoDB DEFAULT CHARSET=utf8;"""
  * // or, use an existing pre-populated table.
  * client.query(schema).get
  * val store = MySqlStore(client, "storehaus-mysql-test", "key", "value") 
  * }}}
  */
class MySqlStore(client: Client, table: String, kCol: String, vCol: String)
    extends Store[MySqlValue, MySqlValue] {

  val SELECT_SQL = "SELECT " + g(vCol) + " FROM " + g(table) + " WHERE " + g(kCol) + "=?"
  val MULTI_SELECT_SQL_PREFIX = "SELECT " + g(kCol) + ", " + g(vCol) + " FROM " + g(table) + " WHERE " + g(kCol) + " IN "
  val INSERT_SQL = "INSERT INTO " + g(table) + "(" + g(kCol) + "," + g(vCol) + ")" + " VALUES (?,?)"
  val UPDATE_SQL = "UPDATE " + g(table) + " SET " + g(vCol) + "=? WHERE " + g(kCol) + "=?"
  val DELETE_SQL = "DELETE FROM " + g(table) + " WHERE " + g(kCol) + "=?"

  // prepared statements to be reused across gets and puts
  // TODO: should this be non-blocking? this is part of object construction, so maybe not?
  val selectStmt = Await.result(client.prepare(SELECT_SQL))
  val insertStmt = Await.result(client.prepare(INSERT_SQL))
  val updateStmt = Await.result(client.prepare(UPDATE_SQL))
  val deleteStmt = Await.result(client.prepare(DELETE_SQL))

  override def get(k: MySqlValue): Future[Option[MySqlValue]] = {
    // finagle-mysql select() method lets you pass in a mapping function
    // to convert resultset into desired output format
    // we assume here the mysql client already has the dbname/schema selected
    selectStmt.parameters = Array(MySqlStringInjection(k).getBytes)
    val mysqlResult: Future[Seq[Option[MySqlValue]]] = client.select(selectStmt) { row =>
      row(vCol) match { case None => None; case Some(v) => Some(MySqlValue(v)) }
    }
    mysqlResult.map { case result =>
      result.lift(0).flatten.headOption
    }
  }

  override def multiGet[K1 <: MySqlValue](ks: Set[K1]): Map[K1, Future[Option[MySqlValue]]] = {
    if (ks.isEmpty) return Map()
    // build preparedstatement based on keyset size
    val placeholders = Stream.continually("?").take(ks.size).mkString("(", ",", ")")
    val selectSql = MULTI_SELECT_SQL_PREFIX + placeholders
    val mysqlResult: Future[(PreparedStatement,Seq[(Option[MySqlValue], Option[MySqlValue])])] =
        client.prepareAndSelect(selectSql, ks.map(key => MySqlStringInjection(key).getBytes).toSeq:_* ) { row =>
      (row(kCol).map(MySqlValue(_)), row(vCol).map(MySqlValue(_)))
    }
    FutureOps.liftValues(ks,
      mysqlResult.map { case (ps, rows) =>
        client.closeStatement(ps)
        rows.toMap.filterKeys { _ != None }.map { case (optK, optV) => (optK.get, optV) }
      },
      { (k: K1) => Future.None }
    )
  }

  protected def set(k: MySqlValue, v: MySqlValue) = doSet(k, v)

  override def put(kv: (MySqlValue, Option[MySqlValue])): Future[Unit] = {
    kv match {
      case (key, Some(value)) => doSet(key, value).unit
      case (key, None) => doDelete(key).unit
    }
  }
  
<<<<<<< HEAD
  override def close { client.close(Time.Bottom) }
=======
  override def close {
    // close prepared statements before closing the connection
    client.closeStatement(selectStmt)
    client.closeStatement(insertStmt)
    client.closeStatement(updateStmt)
    client.closeStatement(deleteStmt)
    client.close
  }
>>>>>>> f8247cec

  protected def doSet(k: MySqlValue, v: MySqlValue): Future[Result] = {
    // mysql's insert-or-update syntax works only when a primary key is defined:
    // http://dev.mysql.com/doc/refman/5.1/en/insert-on-duplicate.html
    // since we are not guaranteed that, we first check if key exists
    // and insert or update accordingly
    get(k).flatMap { optionV =>
      optionV match {
        case Some(value) =>
          updateStmt.parameters = Array(MySqlStringInjection(v).getBytes, MySqlStringInjection(k).getBytes)
          client.execute(updateStmt)
        case None =>
          insertStmt.parameters = Array(MySqlStringInjection(k).getBytes, MySqlStringInjection(v).getBytes)
          client.execute(insertStmt)
      }
    }
  }

  protected def doDelete(k: MySqlValue): Future[Result] = {
    deleteStmt.parameters = Array(MySqlStringInjection(k).getBytes) 
    client.execute(deleteStmt)
  }

  // enclose table or column names in backticks, in case they happen to be sql keywords
  protected def g(s: String)  = "`" + s + "`"
}<|MERGE_RESOLUTION|>--- conflicted
+++ resolved
@@ -19,11 +19,7 @@
 import com.twitter.finagle.exp.mysql.{ Client, PreparedStatement, Result }
 import com.twitter.storehaus.FutureOps
 import com.twitter.storehaus.Store
-<<<<<<< HEAD
-import com.twitter.util.{Future, Time}
-=======
-import com.twitter.util.{ Await, Future }
->>>>>>> f8247cec
+import com.twitter.util.{ Await, Future, Time }
 
 /**
   * @author Ruban Monu
@@ -119,18 +115,14 @@
     }
   }
   
-<<<<<<< HEAD
-  override def close { client.close(Time.Bottom) }
-=======
   override def close {
     // close prepared statements before closing the connection
     client.closeStatement(selectStmt)
     client.closeStatement(insertStmt)
     client.closeStatement(updateStmt)
     client.closeStatement(deleteStmt)
-    client.close
+    client.close(Time.Bottom)
   }
->>>>>>> f8247cec
 
   protected def doSet(k: MySqlValue, v: MySqlValue): Future[Result] = {
     // mysql's insert-or-update syntax works only when a primary key is defined:
